import axios from 'axios';
import type { AirQualityObserved, AirQualityObservedKeyValue, AirQualityStation, NGSIAttribute } from '../types/airQuality';
import { AIR_QUALITY_THRESHOLDS } from '../types/airQuality';

/**
 * FIWARE broker endpoints
 */
const FIWARE_ENDPOINT_DEV = '/api/fiware/v2/entities'; // Proxied through Vite
const FIWARE_ENDPOINT_PROD = 'https://broker.fiware.urbanplatform.portodigital.pt/v2/entities';

/**
 * Service for fetching and processing air quality data from FIWARE broker
 */
export class AirQualityService {
  /**
   * Load mock data from JSON file
   */
  private static async loadMockData(): Promise<AirQualityObserved[]> {
    try {
<<<<<<< HEAD
      // Use the correct base path for production (GitHub Pages)
      const basePath = import.meta.env.BASE_URL || '/';
      const mockDataUrl = `${basePath}air-quality.mock.json`.replace('//', '/');
      
      console.log(`Loading mock air quality data from: ${mockDataUrl}`);
      const response = await axios.get(mockDataUrl);
=======
      const response = await axios.get('/air-quality.mock.json', {
        // Ensure we're expecting JSON and handle errors properly
        validateStatus: (status) => status >= 200 && status < 300,
        responseType: 'json'
      });
>>>>>>> 1f9b805b
      return response.data;
    } catch (error) {
      console.error('Failed to load mock air quality data:', error);
      // Check if it's an axios error with a response
      if (axios.isAxiosError(error) && error.response) {
        console.error('Response status:', error.response.status);
        console.error('Response data:', error.response.data);
      }
      return [];
    }
  }

  /**
   * Fetch raw air quality data from FIWARE broker
   * @param customUrl Optional custom URL to fetch data from (overrides default endpoints)
   */
<<<<<<< HEAD
  static async fetchRawData(customUrl?: string): Promise<AirQualityObservedRaw[]> {
=======
  static async fetchRawData(customUrl?: string): Promise<AirQualityObserved[]> {
>>>>>>> 1f9b805b
    const endpoint = customUrl || (import.meta.env.DEV ? FIWARE_ENDPOINT_DEV : FIWARE_ENDPOINT_PROD);

    try {
      const response = await axios.get(endpoint, {
        params: {
          type: 'AirQualityObserved',
          limit: 1000,
          options: 'keyValues',
        },
        timeout: 10000,
      });
      
      // Check if data is empty and provide fallback
      if (!response.data || response.data.length === 0) {
        console.warn('[AirQuality] No data received from FIWARE API, using fallback data');
        return await this.loadMockData();
      }
      
      return response.data;
      
    } catch (error) {
      console.warn('[AirQuality] API request failed, using mock data:', error instanceof Error ? error.message : error);
      
      // Use mock data as fallback
      const mockData = await this.loadMockData();
      return mockData;
    }
  }

  /**
   * Check if the data is in keyValue format (simplified) or full NGSI-LD format
   */
  private static isKeyValueFormat(station: AirQualityObserved): station is AirQualityObservedKeyValue {
    // In keyValue format, location is directly a GeoJsonPoint, not wrapped in {type, value}
    return 'coordinates' in station.location && typeof station.dateObserved === 'string';
  }

  /**
   * Transform raw FIWARE data into normalized air quality stations
   */
  static normalizeData(rawData: AirQualityObserved[]): AirQualityStation[] {
    const normalized = rawData
      .filter(station => {
        const isKeyValue = this.isKeyValueFormat(station);
        const hasLocation = isKeyValue 
          ? station.location.coordinates 
          : station.location.value?.coordinates;
        return hasLocation;
      })
      .map(station => {
        const isKeyValue = this.isKeyValueFormat(station);
        
        // Extract coordinates based on format
        const coordinates = isKeyValue 
          ? station.location.coordinates 
          : station.location.value.coordinates;
        const [longitude, latitude] = coordinates;
        
        // Extract dateObserved based on format
        const dateObservedValue = isKeyValue 
          ? station.dateObserved
          : station.dateObserved.value;
        const lastUpdated = new Date(dateObservedValue);
        
        // Extract measurements based on format
        const extractValue = (prop: number | NGSIAttribute<number> | undefined): number | undefined => 
          isKeyValue ? prop as number : (prop as NGSIAttribute<number>)?.value;
        
        const measurements = {
          co: extractValue(station.co),
          no2: extractValue(station.no2),
          o3: extractValue(station.o3),
          pm1: extractValue(station.pm1),
          pm10: extractValue(station.pm10),
          pm25: extractValue(station.pm25),
          temperature: extractValue(station.temperature),
          humidity: extractValue(station.humidity),
          so2: extractValue(station.so2),
        };

        // Calculate air quality index and level
        const { airQualityIndex, qualityLevel, primaryPollutant } = 
          this.calculateAirQualityIndex(measurements);

        return {
          id: station.id,
          latitude,
          longitude,
          lastUpdated,
          isRecent: this.isRecentData(lastUpdated),
          measurements,
          airQualityIndex,
          qualityLevel,
          primaryPollutant,
        };
      });
    
    if (normalized.length === 0) {
      console.warn('[AirQuality] No stations passed filtering! Check data format.');
    }
    
    return normalized;
  }

  /**
   * Calculate Air Quality Index (AQI) based on available measurements
   */
  private static calculateAirQualityIndex(measurements: Record<string, number | undefined>): {
    airQualityIndex: number;
    qualityLevel: AirQualityStation['qualityLevel'];
    primaryPollutant: string;
  } {
    let maxAqi = 0;
    let primaryPollutant = 'None';

    // Calculate AQI for each pollutant
    Object.entries(measurements).forEach(([pollutant, value]) => {
      if (!value || !(pollutant in AIR_QUALITY_THRESHOLDS)) return;

      const thresholds = AIR_QUALITY_THRESHOLDS[pollutant as keyof typeof AIR_QUALITY_THRESHOLDS];
      const aqi = this.calculatePollutantAqi(value, thresholds);
      
      if (aqi > maxAqi) {
        maxAqi = aqi;
        primaryPollutant = pollutant.toUpperCase();
      }
    });

    const qualityLevel = this.getQualityLevel(maxAqi);

    return {
      airQualityIndex: Math.round(maxAqi),
      qualityLevel,
      primaryPollutant,
    };
  }

  /**
   * Calculate AQI for a specific pollutant
   */
  private static calculatePollutantAqi(
    concentration: number, 
    thresholds: {
      good: number;
      moderate: number;
      unhealthySensitive: number;
      unhealthy: number;
      veryUnhealthy: number;
    }
  ): number {
    const { good, moderate, unhealthySensitive, unhealthy, veryUnhealthy } = thresholds;

    if (concentration <= good) return (50 / good) * concentration;
    if (concentration <= moderate) return 50 + ((100 - 50) / (moderate - good)) * (concentration - good);
    if (concentration <= unhealthySensitive) return 100 + ((150 - 100) / (unhealthySensitive - moderate)) * (concentration - moderate);
    if (concentration <= unhealthy) return 150 + ((200 - 150) / (unhealthy - unhealthySensitive)) * (concentration - unhealthySensitive);
    if (concentration <= veryUnhealthy) return 200 + ((300 - 200) / (veryUnhealthy - unhealthy)) * (concentration - unhealthy);
    
    return 300 + ((500 - 300) / (veryUnhealthy * 2 - veryUnhealthy)) * (concentration - veryUnhealthy);
  }

  /**
   * Get quality level based on AQI value
   */
  private static getQualityLevel(aqi: number): AirQualityStation['qualityLevel'] {
    if (aqi <= 50) return 'Good';
    if (aqi <= 100) return 'Moderate';
    if (aqi <= 150) return 'Unhealthy for Sensitive';
    if (aqi <= 200) return 'Unhealthy';
    if (aqi <= 300) return 'Very Unhealthy';
    return 'Hazardous';
  }

  /**
   * Check if data is recent (within 24 hours)
   */
  private static isRecentData(date: Date): boolean {
    const now = new Date();
    const diffHours = (now.getTime() - date.getTime()) / (1000 * 60 * 60);
    return diffHours <= 24;
  }

  /**
   * Fetch and normalize air quality data
   * @param customUrl Optional custom URL to fetch data from (overrides default endpoints)
   */
  static async getAirQualityStations(customUrl?: string): Promise<AirQualityStation[]> {
    const rawData = await this.fetchRawData(customUrl);
    return this.normalizeData(rawData);
  }
}<|MERGE_RESOLUTION|>--- conflicted
+++ resolved
@@ -17,20 +17,11 @@
    */
   private static async loadMockData(): Promise<AirQualityObserved[]> {
     try {
-<<<<<<< HEAD
-      // Use the correct base path for production (GitHub Pages)
-      const basePath = import.meta.env.BASE_URL || '/';
-      const mockDataUrl = `${basePath}air-quality.mock.json`.replace('//', '/');
-      
-      console.log(`Loading mock air quality data from: ${mockDataUrl}`);
-      const response = await axios.get(mockDataUrl);
-=======
       const response = await axios.get('/air-quality.mock.json', {
         // Ensure we're expecting JSON and handle errors properly
         validateStatus: (status) => status >= 200 && status < 300,
         responseType: 'json'
       });
->>>>>>> 1f9b805b
       return response.data;
     } catch (error) {
       console.error('Failed to load mock air quality data:', error);
@@ -47,11 +38,7 @@
    * Fetch raw air quality data from FIWARE broker
    * @param customUrl Optional custom URL to fetch data from (overrides default endpoints)
    */
-<<<<<<< HEAD
-  static async fetchRawData(customUrl?: string): Promise<AirQualityObservedRaw[]> {
-=======
   static async fetchRawData(customUrl?: string): Promise<AirQualityObserved[]> {
->>>>>>> 1f9b805b
     const endpoint = customUrl || (import.meta.env.DEV ? FIWARE_ENDPOINT_DEV : FIWARE_ENDPOINT_PROD);
 
     try {
